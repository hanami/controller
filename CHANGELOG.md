--- conflicted
+++ resolved
@@ -1,7 +1,6 @@
 # Hanami::Controller
 Complete, fast and testable actions for Rack
 
-<<<<<<< HEAD
 ## v2.0.0.alpha1 - 2019-01-30
 ### Added
 - [Luca Guidi] `Hanami::Action::Request#session` to access the HTTP session as it was originally sent
@@ -50,11 +49,10 @@
 - [Luca Guidi] `Hanami::Action` callback hooks now accept `Hanami::Action::Request` and `Hanami::Action::Response` arguments
 - [Luca Guidi] When an exception is raised, it won't be caught, unless it's handled
 - [Luca Guidi] `Hanami::Action` exception handlers now accept `Hanami::Action::Request`, `Hanami::Action::Response`, and exception arguments
-=======
+
 ## v1.3.2 - 2019-06-28
 ### Fixed
 - [Ian Ker-Seymer] Ensure `Etag` to work when `If-Modified-Since` is sent from browser and upstream proxy sets `Last-Modified` automatically.
->>>>>>> dc15969d
 
 ## v1.3.1 - 2019-01-18
 ### Added
