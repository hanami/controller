# Hanami::Controller
Complete, fast and testable actions for Rack

<<<<<<< HEAD
## v2.0.0.alpha1 (unreleased)
### Added
- [Luca Guidi] `Hanami::Action::Request#session` to access the HTTP session as it was originally sent
- [Luca Guidi] `Hanami::Action::Request#cookies` to access the HTTP cookies as they were originally sent

### Changed
- [Luca Guidi] `Hanami::Action` is a superclass
- [Luca Guidi] `Hanami::Action#initialize` requires a `configuration:` keyword argument
- [Luca Guidi] `Hanami::Action#initialize` returns a frozen action instance
- [Luca Guidi] `Hanami::Action#call` accepts `Hanami::Action::Request` and `Hanami::Action::Response`
- [Luca Guidi] `Hanami::Action#call` returns `Hanami::Action::Response`
- [Luca Guidi] Removed `Hanami::Controller.configure`, `.configuration`, `.duplicate`, and `.load!`
- [Luca Guidi] Removed `Hanami::Action.use` to mount Rack middleware at the action level
- [Luca Guidi] `Hanami::Controller::Configuration` changed syntax from DSL style to setters (eg. `Hanami::Controller::Configuration.new { |c| c.default_request_format = :html }`)
- [Luca Guidi] `Hanami::Controller::Configuration#initialize` returns a frozen configuration instance
- [Luca Guidi] Removed `Hanami::Controller::Configuration#prepare`
- [Luca Guidi] Removed `Hanami::Action.configuration`
- [Luca Guidi] Removed `Hanami::Action.configuration.handle_exceptions`
- [Luca Guidi] Removed `Hanami::Action.configuration.default_request_format` in favor of `#default_request_format`
- [Luca Guidi] Removed `Hanami::Action.configuration.default_charset` in favor of `#default_charset`
- [Luca Guidi] Removed `Hanami::Action.configuration.format` to register a MIME Type for a single action. Please use the configuration.
- [Luca Guidi] Removed `Hanami::Action.expose` in favor of `Hanami::Action::Response#[]=` and `#[]`
- [Luca Guidi] Removed `Hanami::Action#status=` in favor of `Hanami::Action::Response#status=`
- [Luca Guidi] Removed `Hanami::Action#body=` in favor of `Hanami::Action::Response#body=`
- [Luca Guidi] Removed `Hanami::Action#headers` in favor of `Hanami::Action::Response#headers`
- [Luca Guidi] Removed `Hanami::Action#accept?` in favor of `Hanami::Action::Request#accept?`
- [Luca Guidi] Removed `Hanami::Action#format` in favor of `Hanami::Action::Response#format`
- [Luca Guidi] Introduced `Hanami::Action#format` as factory to assign response format: `res.format = format(:json)` or `res.format = format("application/json")`
- [Luca Guidi] Removed `Hanami::Action#format=` in favor of `Hanami::Action::Response#format=`
- [Luca Guidi] Removed `Hanami::Action#request_id` in favor of `Hanami::Action::Request#id`
- [Luca Guidi] Removed `Hanami::Action#parsed_request_body` in favor of `Hanami::Action::Request#parsed_body`
- [Luca Guidi] Removed `Hanami::Action#head?` in favor of `Hanami::Action::Request#head?`
- [Luca Guidi] Removed `Hanami::Action#status` in favor of `Hanami::Action::Response#status=` and `#body=`
- [Luca Guidi] Removed `Hanami::Action#session` in favor of `Hanami::Action::Response#session`
- [Luca Guidi] Removed `Hanami::Action#cookies` in favor of `Hanami::Action::Response#cookies`
- [Luca Guidi] Removed `Hanami::Action#flash` in favor of `Hanami::Action::Response#flash`
- [Luca Guidi] Removed `Hanami::Action#redirect_to` in favor of `Hanami::Action::Response#redirect_to`
- [Luca Guidi] Removed `Hanami::Action#cache_control`, `#expires`, and `#fresh` in favor of `Hanami::Action::Response#cache_control`, `#expires`, and `#fresh`, respectively
- [Luca Guidi] Removed `Hanami::Action#send_file` and `#unsafe_send_file` in favor of `Hanami::Action::Response#send_file` and `#unsafe_send_file`, respectively
- [Luca Guidi] Removed `Hanami::Action#errors`
- [Luca Guidi] `Hanami::Action` callback hooks now accept `Hanami::Action::Request` and `Hanami::Action::Response` arguments
- [Luca Guidi] When an exception is raised, it won't be caught, unless it's handled
- [Luca Guidi] `Hanami::Action` exception handlers now accept `Hanami::Action::Request`, `Hanami::Action::Response`, and exception arguments
=======
## v1.3.1 - 2019-01-17
### Added
- [Luca Guidi] Official support for Ruby: MRI 2.6
- [Luca Guidi] Support `bundler` 2.0+
>>>>>>> 5e9d9614

## v1.3.0 - 2018-10-24
### Added
- [Gustavo Caso] Swappable JSON backed for `Hanami::Action::Flash` based on `Hanami::Utils::Json`

## v1.3.0.beta1 - 2018-08-08
### Added
- [Luca Guidi] Official support for JRuby 9.2.0.0

### Fixed
- [Yuji Ueki] Ensure that if `If-None-Match` or `If-Modified-Since` response HTTP headers are missing, `Etag` or `Last-Modified` headers will be in response HTTP headers.
- [Gustavo Caso] Don't show flash message for the request after a HTTP redirect.
- [Gustavo Caso] Ensure `Hanami::Action::Flash#each`, `#map`, and `#empty?` to not reference stale flash data.

### Deprecated
- [Gustavo Caso] Deprecate `Hanami::Action#parsed_request_body`

## v1.2.0 - 2018-04-11

## v1.2.0.rc2 - 2018-04-06
### Added
- [Gustavo Caso] Introduce `Hanami::Action::Flash#each` and `#map`

## v1.2.0.rc1 - 2018-03-30

## v1.2.0.beta2 - 2018-03-23

## v1.2.0.beta1 - 2018-02-28
### Added
- [Luca Guidi] Official support for Ruby: MRI 2.5
- [Sergey Fedorov] Introduce `Hanami::Action.content_type` to accept/reject requests according to their `Content-Type` header.

### Fixed
- [wheresmyjetpack] Raise meaningful exception when trying to access `session` or `flash` and `Hanami::Action::Session` wasn't included.

## v1.1.1 - 2017-11-22
### Fixed
- [Luca Guidi] Ensure `Hanami::Action#send_file` and `#unsafe_send_file` to run `after` action callbacks
- [Luca Guidi] Ensure Rack env to have the `REQUEST_METHOD` key set to `GET` during actions unit tests

## v1.1.0 - 2017-10-25
### Added
- [Luca Guidi] Introduce `Hanami::Action::CookieJar#each` to iterate through action's `cookies`

## v1.1.0.rc1 - 2017-10-16

## v1.1.0.beta3 - 2017-10-04

## v1.1.0.beta2 - 2017-10-03
### Added
- [Luca Guidi] Introduce `Hanami::Action::Params::Errors#add` to add errors not generated by params validations

## v1.1.0.beta1 - 2017-08-11

## v1.0.1 - 2017-07-10
### Fixed
- [Marcello Rocha] Ensure validation params to be symbolized in all the environments
- [Marcello Rocha] Fix regression (`1.0.0`) about MIME type priority, during the evaluation of a weighted `Accept` HTTP header

## v1.0.0 - 2017-04-06

## v1.0.0.rc1 - 2017-03-31

## v1.0.0.beta3 - 2017-03-17
### Changed
- [Luca Guidi] `Action#flash` is now public API

## v1.0.0.beta2 - 2017-03-02
### Added
- [Marcello Rocha] Add `Action#unsafe_send_file` to send files outside of the public directory of a project

### Fixed
- [Anton Davydov] Ensure HTTP Cache to not crash when `HTTP_IF_MODIFIED_SINCE` and `HTTP_IF_NONE_MATCH` have blank values
- [Luca Guidi] Keep flash values after a redirect
- [Craig M. Wellington & Luca Guidi] Ensure to return 404 when `Action#send_file` cannot find a file with a globbed route
- [Luca Guidi] Don't mutate Rack env when sending files

## v1.0.0.beta1 - 2017-02-14
### Added
- [Luca Guidi] Official support for Ruby: MRI 2.4

### Fixed
- [Marcello Rocha & Luca Guidi] Avoid MIME type conflicts for `Action#format` detection
- [Matias H. Leidemer & Luca Guidi] Ensure `Flash` to return only fresh data
- [Luca Guidi] Ensure `session` keys to be accessed as symbols in action unit tests

### Changed
- [Anton Davydov & Luca Guidi] Make it work only with Rack 2.0

## v0.8.1 - 2016-12-19
### Fixed
- [Thorbjørn Hermansen] Don't pollute Rack env's `rack.exception` key if an exception is handled
- [Luca Guidi] Add `flash` to the default exposures

## v0.8.0 - 2016-11-15
### Added
- [Marion Duprey] Allow `BaseParams#get` to read (nested) arrays

### Fixed
- [Russell Cloak] Respect custom formats when referenced by HTTP `Accept`
- [Kyle Chong] Don't symbolize raw params

### Changed
- [Luca Guidi] Let `BaseParams#get` to accept a list of keys (symbols) instead of string with dot notation (`params.get(:customer, :address, :city)` instead of `params.get('customer.address.city')`)

## v0.7.1 - 2016-10-06
### Added
- [Kyle Chong] Introduced `parsed_request_body` for action
- [Luca Guidi] Introduced `Hanami::Action::BaseParams#each`

### Fixed
- [Ayleen McCann] Use default content type when `HTTP_ACCEPT` is `*/*`
- [Kyle Chong] Don't stringify uploaded files
- [Kyle Chong] Don't stringify params values when not necessary

### Changed
- [akhramov & Luca Guidi] Raise `Hanami::Controller::IllegalExposureError` when try to expose reserved words: `params`, and `flash`.

## v0.7.0 - 2016-07-22
### Added
- [Luca Guidi] Introduced `Hanami::Action::Params#error_messages` which returns a flat collection of full error messages

### Fixed
- [Luca Guidi] Params are deeply symbolized
- [Artem Nistratov] Send only changed cookies in HTTP response

### Changed
- [Luca Guidi] Drop support for Ruby 2.0 and 2.1. Official support for JRuby 9.0.5.0+.
- [Luca Guidi] Param validations now require you to add `hanami-validations` in `Gemfile`.
- [Luca Guidi] Removed "_indifferent access_" for params. Since now on, only symbols are allowed.
- [Luca Guidi] Params are immutable
- [Luca Guidi] Params validations syntax has changed
- [Luca Guidi] `Hanami::Action::Params#errors` now returns a Hash. Keys are symbols representing invalid params, while values are arrays of strings with a message of the failure.
- [Vasilis Spilka] Made `Hanami::Action::Session#errors` public

## v0.6.1 - 2016-02-05
### Changed
- [Anatolii Didukh] Optimise memory usage by freezing MIME types constant

## v0.6.0 - 2016-01-22
### Changed
- [Luca Guidi] Renamed the project

## v0.5.1 - 2016-01-19
### Fixed
- [Alfonso Uceda] Ensure `rack.session` cookie to not be sent twice when both `Lotus::Action::Cookies` and `Rack::Session::Cookie` are used together

## v0.5.0 - 2016-01-12
### Added
- [Luca Guidi] Reference a raised exception in Rack env's `rack.exception`. Compatibility with exception reporting SaaS.

### Fixed
- [Cainã Costa] Ensure Rack environment to be always available for sessions unit tests
- [Luca Guidi] Ensure superclass exceptions to not shadow subclasses during exception handling (eg. `CustomError` handler will take precedence over `StandardError`)

### Changed
- [Luca Guidi] Removed `Lotus::Controller::Configuration#default_format`
- [Cainã Costa] Made `Lotus::Action#session` a public method for improved unit testing
- [Karim Tarek] Introduced `Lotus::Controller::Error` and let all the framework exceptions to inherit from it.

## v0.4.6 - 2015-12-04
### Added
- [Luca Guidi] Allow to force custom headers for responses that according to RFC shouldn't include them (eg 204). Override `#keep_response_header?(header)` in action

## v0.4.5 - 2015-09-30
### Added
- [Theo Felippe] Added configuration entries: `#default_request_format` and `default_response_format`.
- [Wellington Santos] Error handling to take account of inherited exceptions.

### Changed
- [Theo Felippe] Deprecated `#default_format` in favor of: `#default_request_format`.

## v0.4.4 - 2015-06-23
### Added
- [Luca Guidi] Security protection against Cross Site Request Forgery (CSRF).

### Fixed
- [Matthew Bellantoni] Ensure nested params to be correctly coerced to Hash.

## v0.4.3 - 2015-05-22
### Added
- [Alfonso Uceda Pompa & Luca Guidi] Introduced `Lotus::Action#send_file`
- [Alfonso Uceda Pompa] Set automatically `Expires` option for cookies when it's missing but `Max-Age` is present. Compatibility with old browsers.

## v0.4.2 - 2015-05-15
### Fixed
- [Luca Guidi] Ensure `Lotus::Action::Params#to_h` to return `::Hash` at the top level

## v0.4.1 - 2015-05-15
### Fixed
- [Luca Guidi] Ensure proper automatic `Content-Type` working well with Internet Explorer.
- [Luca Guidi] Ensure `Lotus::Action#redirect_to` to return `::String` for Rack servers compatibility.

### Changed
- [Alfonso Uceda Pompa] Prevent `Content-Type` and `Content-Lenght` to be sent when status code requires no body (eg. `204`).
    This is for compatibility with `Rack::Lint`, not with RFC 2016.
- [Luca Guidi] Ensure `Lotus::Action::Params#to_h` to return `::Hash`

## v0.4.0 - 2015-03-23
### Added
- [Erol Fornoles] `Action.use` now accepts a block
- [Alfonso Uceda Pompa] Introduced `Lotus::Controller::Configuration#cookies` as default cookie options.
- [Alfonso Uceda Pompa] Introduced `Lotus::Controller::Configuration#default_headers` as default HTTP headers to return in all the responses.
- [Luca Guidi] Introduced `Lotus::Action::Params#get` as a safe API to access nested params.

### Changed
- [Alfonso Uceda Pompa] `redirect_to` now is a flow control method: it terminates the execution of an action, including the callbacks.

## v0.3.2 - 2015-01-30
### Added
- [Alfonso Uceda Pompa] Callbacks: introduced `append_before` (alias of `before`), `append_after` (alias of `after`), `prepend_before` and `prepend_after`.
- [Alfonso Uceda Pompa] Introduced `Lotus::Action::Params#raw` which returns unfiltered data as it comes from an HTTP request.
- [Alfonso Uceda Pompa] `Lotus::Action::Rack.use` now fully supports Rack middleware, by mounting an internal `Rack::Builder` instance.
- [Simone Carletti] `Lotus::Action::Throwable#halt` now accepts an optional message. If missing it falls back to the corresponding HTTP status message.
- [Steve Hodgkiss] Nested params validation

### Fixed
- [Luca Guidi] Ensure HEAD requests will return empty body
- [Stefano Verna] Ensure HTTP status codes with empty body won't send body and non-entity headers.
- [Luca Guidi] Only dump exceptions in `rack.errors` if handling is turned off, or the raised exception is not managed.
- [Luca Guidi] Ensure params will return coerced values

## v0.3.1 - 2015-01-08
### Added
- [Lasse Skindstad Ebert] Introduced `Action#request` which returns an instance a `Rack::Request` compliant object: `Lotus::Action::Request`.

### Fixed
- [Steve Hodgkiss] Ensure params to return coerced values

## v0.3.0 - 2014-12-23
### Added
- [Luca Guidi] Introduced `Action#request_id` as unique identifier for an incoming HTTP request
- [Luca Guidi] Introduced `Lotus::Controller.load!` as loading framework entry point
- [Kir Shatrov] Allow to define a default charset (`default_charset` configuration)
- [Kir Shatrov] Automatic content type with charset (eg `Content-Type: text/html; charset=utf-8`)
- [Michał Krzyżanowski] Allow to specify custom exception handlers: procs or methods (`exception_handler` configuration)
- [Karl Freeman & Lucas Souza] Introduced HTTP caching (`Cache-Control`, `Last-Modified`, ETAG, Conditional GET, expires)
- [Satoshi Amemiya] Introduced `Action::Params#to_h` and `#to_hash`
- [Luca Guidi] Added `#params` and `#errors` as default exposures
- [Luca Guidi] Introduced complete params validations
- [Luca Guidi & Matthew Bellantoni] Allow to whitelist params
- [Luca Guidi & Matthew Bellantoni] Allow to define custom classes for params via `Action.params`
- [Krzysztof Zalewski] Introduced `Action#format` as query method to introspect the requested mime type
- [Luca Guidi] Official support for Ruby 2.2

### Changed
- [Trung Lê] Renamed `Configuration#modules` to `#prepare`
- [Luca Guidi] Update HTTP status codes to IETF RFC 7231
- [Luca Guidi] When `Lotus::Controller` is included, don't inject code
- [Luca Guidi] Removed `Controller.action` as a DSL to define actions
- [Krzysztof Zalewski] Removed `Action#content_type` in favor of `#format=` which accepts a symbol (eg. `:json`)
- [Fuad Saud] Reduce method visibility where possible (Ruby `private` and `protected`)

### Fixed
- [Luca Guidi] Don't let exposures definition to override existing methods

## v0.2.0 - 2014-06-23
### Added
- [Luca Guidi] Introduced `Controller.configure` and `Controller.duplicate`
- [Luca Guidi] Introduced `Action.use`, that let to use a Rack middleware as a before callback
– [Luca Guidi] Allow to define a default mime type when the request is `Accept: */*` (`default_format` configuration)
– [Luca Guidi] Allow to register custom mime types and associate them to a symbol (`format` configuration)
- [Luca Guidi] Introduced `Configuration#handle_exceptions` to associate exceptions to HTTP statuses
- [Damir Zekic] Allow developers to toggle exception handling (`handle_exceptions` configuration)
- [Luca Guidi] Introduced `Controller::Configuration`
- [Luca Guidi] Official support for Ruby 2.1

### Changed
- [Luca Guidi] `Lotus::Action::Params` doesn't inherit from `Lotus::Utils::Hash` anymore
- [Luca Guidi] `Lotus::Action::CookieJar` doesn't inherit from `Lotus::Utils::Hash` anymore
- [Luca Guidi] Make HTTP status messages compliant with IANA and Rack
- [Damir Zekic] Moved `#throw` override logic into `#halt`, which keeps the same semantic

### Fixed
- [Krzysztof Zalewski] Reference exception in `rack.errors`

## v0.1.0 - 2014-02-23
### Added
- [Luca Guidi] Introduced `Action.accept` to whitelist accepted mime types
- [Luca Guidi] Introduced `Action#accept?` as a query method for the current request
- [Luca Guidi] Allow to whitelist handled exceptions and associate them to an HTTP status
- [Luca Guidi] Automatic `Content-Type`
- [Luca Guidi] Use `throw` as a control flow which understands HTTP status
- [Luca Guidi] Introduced opt-in support for HTTP/Rack cookies
- [Luca Guidi] Introduced opt-in support for HTTP/Rack sessions
- [Luca Guidi] Introduced HTTP redirect API
- [Luca Guidi] Introduced callbacks for actions: before and after
- [Luca Guidi] Introduced exceptions handling with HTTP statuses
- [Luca Guidi] Introduced exposures
- [Luca Guidi] Introduced basic actions compatible with Rack
- [Luca Guidi] Official support for Ruby 2.0<|MERGE_RESOLUTION|>--- conflicted
+++ resolved
@@ -1,7 +1,6 @@
 # Hanami::Controller
 Complete, fast and testable actions for Rack
 
-<<<<<<< HEAD
 ## v2.0.0.alpha1 (unreleased)
 ### Added
 - [Luca Guidi] `Hanami::Action::Request#session` to access the HTTP session as it was originally sent
@@ -45,12 +44,11 @@
 - [Luca Guidi] `Hanami::Action` callback hooks now accept `Hanami::Action::Request` and `Hanami::Action::Response` arguments
 - [Luca Guidi] When an exception is raised, it won't be caught, unless it's handled
 - [Luca Guidi] `Hanami::Action` exception handlers now accept `Hanami::Action::Request`, `Hanami::Action::Response`, and exception arguments
-=======
+
 ## v1.3.1 - 2019-01-17
 ### Added
 - [Luca Guidi] Official support for Ruby: MRI 2.6
 - [Luca Guidi] Support `bundler` 2.0+
->>>>>>> 5e9d9614
 
 ## v1.3.0 - 2018-10-24
 ### Added
