source 'http://rubygems.org'
gemspec

unless ENV['TRAVIS']
  gem 'byebug', require: false, platforms: :mri
  gem 'yard',   require: false
end

<<<<<<< HEAD
gem 'hanami-utils',  '2.0.0.alpha1', require: false, git: 'https://github.com/hanami/utils.git',  branch: 'unstable'
gem 'hanami-router', '2.0.0.alpha1', require: false, git: 'https://github.com/hanami/router.git', branch: 'unstable'

group :validations do
  gem 'hanami-validations', '2.0.0.alpha1', require: false, git: 'https://github.com/hanami/validations.git', branch: 'unstable'
=======
gem 'hanami-utils',  '~> 1.3.beta', require: false, git: 'https://github.com/hanami/utils.git',  branch: 'develop'
gem 'hanami-router', '~> 1.3.beta', require: false, git: 'https://github.com/hanami/router.git', branch: 'develop'

group :validations do
  gem 'hanami-validations', '~> 1.3.beta', require: false, git: 'https://github.com/hanami/validations.git', branch: 'develop'
>>>>>>> a451c4bf
end

gem 'coveralls', require: false<|MERGE_RESOLUTION|>--- conflicted
+++ resolved
@@ -6,19 +6,11 @@
   gem 'yard',   require: false
 end
 
-<<<<<<< HEAD
-gem 'hanami-utils',  '2.0.0.alpha1', require: false, git: 'https://github.com/hanami/utils.git',  branch: 'unstable'
-gem 'hanami-router', '2.0.0.alpha1', require: false, git: 'https://github.com/hanami/router.git', branch: 'unstable'
+gem 'hanami-utils',  '~> 2.0.alpha', require: false, git: 'https://github.com/hanami/utils.git',  branch: 'unstable'
+gem 'hanami-router', '~> 2.0.alpha', require: false, git: 'https://github.com/hanami/router.git', branch: 'unstable'
 
 group :validations do
-  gem 'hanami-validations', '2.0.0.alpha1', require: false, git: 'https://github.com/hanami/validations.git', branch: 'unstable'
-=======
-gem 'hanami-utils',  '~> 1.3.beta', require: false, git: 'https://github.com/hanami/utils.git',  branch: 'develop'
-gem 'hanami-router', '~> 1.3.beta', require: false, git: 'https://github.com/hanami/router.git', branch: 'develop'
-
-group :validations do
-  gem 'hanami-validations', '~> 1.3.beta', require: false, git: 'https://github.com/hanami/validations.git', branch: 'develop'
->>>>>>> a451c4bf
+  gem 'hanami-validations', '~> 2.0.alpha', require: false, git: 'https://github.com/hanami/validations.git', branch: 'unstable'
 end
 
 gem 'coveralls', require: false