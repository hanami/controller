--- conflicted
+++ resolved
@@ -45,8 +45,6 @@
         super("Cannot find a corresponding Mime type for '#{ format }'. Please configure it with Hanami::Controller::Configuration#format.")
       end
     end
-<<<<<<< HEAD
-=======
 
     # Missing session error
     #
@@ -63,215 +61,5 @@
         super("To use `#{session_method}', add `include Hanami::Action::Session`.")
       end
     end
-
-    include Utils::ClassAttribute
-
-    # Framework configuration
-    #
-    # @since 0.2.0
-    # @api private
-    class_attribute :configuration
-    self.configuration = Configuration.new
-
-    # Configure the framework.
-    # It yields the given block in the context of the configuration
-    #
-    # @param blk [Proc] the configuration block
-    #
-    # @since 0.2.0
-    #
-    # @see Hanami::Controller::Configuration
-    #
-    # @example
-    #   require 'hanami/controller'
-    #
-    #   Hanami::Controller.configure do
-    #     handle_exceptions false
-    #   end
-    def self.configure(&blk)
-      configuration.instance_eval(&blk)
-    end
-
-    # Duplicate Hanami::Controller in order to create a new separated instance
-    # of the framework.
-    #
-    # The new instance of the framework will be completely decoupled from the
-    # original. It will inherit the configuration, but all the changes that
-    # happen after the duplication, won't be reflected on the other copies.
-    #
-    # @return [Module] a copy of Hanami::Controller
-    #
-    # @since 0.2.0
-    # @api private
-    #
-    # @example Basic usage
-    #   require 'hanami/controller'
-    #
-    #   module MyApp
-    #     Controller = Hanami::Controller.dupe
-    #   end
-    #
-    #   MyApp::Controller == Hanami::Controller # => false
-    #
-    #   MyApp::Controller.configuration ==
-    #     Hanami::Controller.configuration # => false
-    #
-    # @example Inheriting configuration
-    #   require 'hanami/controller'
-    #
-    #   Hanami::Controller.configure do
-    #     handle_exceptions false
-    #   end
-    #
-    #   module MyApp
-    #     Controller = Hanami::Controller.dupe
-    #   end
-    #
-    #   module MyApi
-    #     Controller = Hanami::Controller.dupe
-    #     Controller.configure do
-    #       handle_exceptions true
-    #     end
-    #   end
-    #
-    #   Hanami::Controller.configuration.handle_exceptions # => false
-    #   MyApp::Controller.configuration.handle_exceptions # => false
-    #   MyApi::Controller.configuration.handle_exceptions # => true
-    def self.dupe
-      dup.tap do |duplicated|
-        duplicated.configuration = configuration.duplicate
-      end
-    end
-
-    # Duplicate the framework and generate modules for the target application
-    #
-    # @param mod [Module] the Ruby namespace of the application
-    # @param controllers [String] the optional namespace where the application's
-    #   controllers will live
-    # @param blk [Proc] an optional block to configure the framework
-    #
-    # @return [Module] a copy of Hanami::Controller
-    #
-    # @since 0.2.0
-    #
-    # @see Hanami::Controller#dupe
-    # @see Hanami::Controller::Configuration
-    # @see Hanami::Controller::Configuration#action_module
-    #
-    # @example Basic usage
-    #   require 'hanami/controller'
-    #
-    #   module MyApp
-    #     Controller = Hanami::Controller.duplicate(self)
-    #   end
-    #
-    #   # It will:
-    #   #
-    #   # 1. Generate MyApp::Controller
-    #   # 2. Generate MyApp::Action
-    #   # 3. Generate MyApp::Controllers
-    #   # 4. Configure MyApp::Action as the default module for actions
-    #
-    #  module MyApp::Controllers::Dashboard
-    #    include MyApp::Controller
-    #
-    #    action 'Index' do # this will inject MyApp::Action
-    #      def call(params)
-    #        # ...
-    #      end
-    #    end
-    #  end
-    #
-    # @example Compare code
-    #   require 'hanami/controller'
-    #
-    #   module MyApp
-    #     Controller = Hanami::Controller.duplicate(self) do
-    #       # ...
-    #     end
-    #   end
-    #
-    #   # it's equivalent to:
-    #
-    #   module MyApp
-    #     Controller = Hanami::Controller.dupe
-    #     Action     = Hanami::Action.dup
-    #
-    #     module Controllers
-    #     end
-    #
-    #     Controller.configure do
-    #       action_module MyApp::Action
-    #     end
-    #
-    #     Controller.configure do
-    #       # ...
-    #     end
-    #   end
-    #
-    # @example Custom controllers module
-    #   require 'hanami/controller'
-    #
-    #   module MyApp
-    #     Controller = Hanami::Controller.duplicate(self, 'Ctrls')
-    #   end
-    #
-    #   defined?(MyApp::Controllers) # => nil
-    #   defined?(MyApp::Ctrls)       # => "constant"
-    #
-    #   # Developers can namespace controllers under Ctrls
-    #   module MyApp::Ctrls::Dashboard
-    #     # ...
-    #   end
-    #
-    # @example Nil controllers module
-    #   require 'hanami/controller'
-    #
-    #   module MyApp
-    #     Controller = Hanami::Controller.duplicate(self, nil)
-    #   end
-    #
-    #   defined?(MyApp::Controllers) # => nil
-    #
-    #   # Developers can namespace controllers under MyApp
-    #   module MyApp::DashboardController
-    #     # ...
-    #   end
-    #
-    # @example Block usage
-    #   require 'hanami/controller'
-    #
-    #   module MyApp
-    #     Controller = Hanami::Controller.duplicate(self) do
-    #       handle_exceptions false
-    #     end
-    #   end
-    #
-    #   Hanami::Controller.configuration.handle_exceptions # => true
-    #   MyApp::Controller.configuration.handle_exceptions # => false
-    def self.duplicate(mod, controllers = 'Controllers', &blk)
-      dupe.tap do |duplicated|
-        mod.module_eval %{ module #{ controllers }; end } if controllers
-        mod.module_eval %{ Action = Hanami::Action.dup }
-
-        duplicated.module_eval %{
-          configure do
-            action_module #{ mod }::Action
-          end
-        }
-
-        duplicated.configure(&blk) if block_given?
-      end
-    end
-
-    # Framework loading entry point
-    #
-    # @return [void]
-    #
-    # @since 0.3.0
-    def self.load!
-      configuration.load!
-    end
->>>>>>> f3821802
   end
 end