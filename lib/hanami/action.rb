begin
  require 'hanami/validations'
  require 'hanami/action/validatable'
rescue LoadError
end

require 'hanami/action/request'
require 'hanami/action/response'
require 'hanami/action/base_params'
require 'hanami/action/rack/file'

require 'rack/utils'
require 'hanami/utils'
require 'hanami/utils/kernel'

require 'hanami/utils/class_attribute'

require 'hanami/utils/callbacks'

module Hanami
  # An HTTP endpoint
  #
  # @since 0.1.0
  #
  # @example
  #   require 'hanami/controller'
  #
  #   class Show
  #     include Hanami::Action
  #
  #     def call(params)
  #       # ...
  #     end
  #   end
  class Action
    require "hanami/action/mime"
    require "hanami/action/halt"

    # Rack SPEC response code
    #
    # @since 1.0.0
    # @api private
    RESPONSE_CODE = 0

    # Rack SPEC response headers
    #
    # @since 1.0.0
    # @api private
    RESPONSE_HEADERS = 1

    # Rack SPEC response body
    #
    # @since 1.0.0
    # @api private
    RESPONSE_BODY = 2

    DEFAULT_ERROR_CODE = 500

    # Status codes that by RFC must not include a message body
    #
    # @since 0.3.2
    # @api private
    HTTP_STATUSES_WITHOUT_BODY = Set.new((100..199).to_a << 204 << 205 << 304).freeze

    # Not Found
    #
    # @since 1.0.0
    # @api private
    NOT_FOUND = 404

    # Entity headers allowed in blank body responses, according to
    # RFC 2616 - Section 10 (HTTP 1.1).
    #
    # "The response MAY include new or updated metainformation in the form
    #   of entity-headers".
    #
    # @since 0.4.0
    # @api private
    #
    # @see http://www.w3.org/Protocols/rfc2616/rfc2616-sec10.html#sec10.2.5
    # @see http://www.w3.org/Protocols/rfc2616/rfc2616-sec7.html
    ENTITY_HEADERS = {
      'Allow'            => true,
      'Content-Encoding' => true,
      'Content-Language' => true,
      'Content-Location' => true,
      'Content-MD5'      => true,
      'Content-Range'    => true,
      'Expires'          => true,
      'Last-Modified'    => true,
      'extension-header' => true
    }.freeze

    # The request method
    #
    # @since 0.3.2
    # @api private
    REQUEST_METHOD = 'REQUEST_METHOD'.freeze

    # The Content-Length HTTP header
    #
    # @since 1.0.0
    # @api private
    CONTENT_LENGTH = 'Content-Length'.freeze

    # The non-standard HTTP header to pass the control over when a resource
    # cannot be found by the current endpoint
    #
    # @since 1.0.0
    # @api private
    X_CASCADE = 'X-Cascade'.freeze

    # HEAD request
    #
    # @since 0.3.2
    # @api private
    HEAD = 'HEAD'.freeze

    # The key that returns router parsed body from the Rack env
    ROUTER_PARSED_BODY = 'router.parsed_body'.freeze

    # The key that returns accepted mime types from the Rack env
    #
    # @since 0.1.0
    # @api private
    HTTP_ACCEPT          = 'HTTP_ACCEPT'.freeze

    # The header key to set the mime type of the response
    #
    # @since 0.1.0
    # @api private
    CONTENT_TYPE         = 'Content-Type'.freeze

    # The default mime type for an incoming HTTP request
    #
    # @since 0.1.0
    # @api private
    DEFAULT_ACCEPT       = '*/*'.freeze

    # The default mime type that is returned in the response
    #
    # @since 0.1.0
    # @api private
    DEFAULT_CONTENT_TYPE = 'application/octet-stream'.freeze

    # @since 0.2.0
    # @api private
    RACK_ERRORS = 'rack.errors'.freeze

    # This isn't part of Rack SPEC
    #
    # Exception notifiers use <tt>rack.exception</tt> instead of
    # <tt>rack.errors</tt>, so we need to support it.
    #
    # @since 0.5.0
    # @api private
    #
    # @see Hanami::Action::Throwable::RACK_ERRORS
    # @see http://www.rubydoc.info/github/rack/rack/file/SPEC#The_Error_Stream
    # @see https://github.com/hanami/controller/issues/133
    RACK_EXCEPTION = 'rack.exception'.freeze

    # The HTTP header for redirects
    #
    # @since 0.2.0
    # @api private
    LOCATION = 'Location'.freeze

    # Override Ruby's hook for modules.
    # It includes basic Hanami::Action modules to the given class.
    #
    # @param base [Class] the target action
    #
    # @since 0.1.0
    # @api private
    def self.inherited(base)
      base.class_eval do
        include Utils::ClassAttribute
        class_attribute :before_callbacks
        self.before_callbacks = Utils::Callbacks::Chain.new

        class_attribute :after_callbacks
        self.after_callbacks = Utils::Callbacks::Chain.new

        prepend InstanceMethods
        include Validatable if defined?(Validatable)
      end
    end

    # Returns the class which defines the params
    #
    # Returns the class which has been provided to define the
    # params. By default this will be Hanami::Action::Params.
    #
    # @return [Class] A params class (when whitelisted) or
    #   Hanami::Action::Params
    #
    # @api private
    # @since 0.7.0
    def self.params_class
      @params_class ||= BaseParams
    end

    # FIXME: make this thread-safe
    def self.accepted_formats
      @accepted_formats ||= []
    end

    # FIXME: make this thread-safe
    def self.handled_exceptions
      @handled_exceptions ||= {}
    end

    # Define a callback for an Action.
    # The callback will be executed **before** the action is called, in the
    # order they are added.
    #
    # @param callbacks [Symbol, Array<Symbol>] a single or multiple symbol(s)
    #   each of them is representing a name of a method available in the
    #   context of the Action.
    #
    # @param blk [Proc] an anonymous function to be executed
    #
    # @return [void]
    #
    # @since 0.3.2
    #
    # @see Hanami::Action::Callbacks::ClassMethods#append_after
    #
    # @example Method names (symbols)
    #   require 'hanami/controller'
    #
    #   class Show
    #     include Hanami::Action
    #
    #     before :authenticate, :set_article
    #
    #     def call(params)
    #     end
    #
    #     private
    #     def authenticate
    #       # ...
    #     end
    #
    #     # `params` in the method signature is optional
    #     def set_article(params)
    #       @article = Article.find params[:id]
    #     end
    #   end
    #
    #   # The order of execution will be:
    #   #
    #   # 1. #authenticate
    #   # 2. #set_article
    #   # 3. #call
    #
    # @example Anonymous functions (Procs)
    #   require 'hanami/controller'
    #
    #   class Show
    #     include Hanami::Action
    #
    #     before { ... } # 1 do some authentication stuff
    #     before {|params| @article = Article.find params[:id] } # 2
    #
    #     def call(params)
    #     end
    #   end
    #
    #   # The order of execution will be:
    #   #
    #   # 1. authentication
    #   # 2. set the article
    #   # 3. #call
    def self.append_before(*callbacks, &blk)
      before_callbacks.append(*callbacks, &blk)
    end

    class << self
      # @since 0.1.0
      alias before append_before
    end

    # Define a callback for an Action.
    # The callback will be executed **after** the action is called, in the
    # order they are added.
    #
    # @param callbacks [Symbol, Array<Symbol>] a single or multiple symbol(s)
    #   each of them is representing a name of a method available in the
    #   context of the Action.
    #
    # @param blk [Proc] an anonymous function to be executed
    #
    # @return [void]
    #
    # @since 0.3.2
    #
    # @see Hanami::Action::Callbacks::ClassMethods#append_before
    def self.append_after(*callbacks, &blk)
      after_callbacks.append(*callbacks, &blk)
    end

    class << self
      # @since 0.1.0
      alias after append_after
    end

    # Define a callback for an Action.
    # The callback will be executed **before** the action is called.
    # It will add the callback at the beginning of the callbacks' chain.
    #
    # @param callbacks [Symbol, Array<Symbol>] a single or multiple symbol(s)
    #   each of them is representing a name of a method available in the
    #   context of the Action.
    #
    # @param blk [Proc] an anonymous function to be executed
    #
    # @return [void]
    #
    # @since 0.3.2
    #
    # @see Hanami::Action::Callbacks::ClassMethods#prepend_after
    def self.prepend_before(*callbacks, &blk)
      before_callbacks.prepend(*callbacks, &blk)
    end

    # Define a callback for an Action.
    # The callback will be executed **after** the action is called.
    # It will add the callback at the beginning of the callbacks' chain.
    #
    # @param callbacks [Symbol, Array<Symbol>] a single or multiple symbol(s)
    #   each of them is representing a name of a method available in the
    #   context of the Action.
    #
    # @param blk [Proc] an anonymous function to be executed
    #
    # @return [void]
    #
    # @since 0.3.2
    #
    # @see Hanami::Action::Callbacks::ClassMethods#prepend_before
    def self.prepend_after(*callbacks, &blk)
      after_callbacks.prepend(*callbacks, &blk)
    end

    # Restrict the access to the specified mime type symbols.
    #
    # @param formats[Array<Symbol>] one or more symbols representing mime type(s)
    #
    # @raise [Hanami::Controller::UnknownFormatError] if the symbol cannot
    #   be converted into a mime type
    #
    # @since 0.1.0
    #
    # @see Hanami::Controller::Configuration#format
    #
    # @example
    #   require 'hanami/controller'
    #
    #   class Show
    #     include Hanami::Action
    #     accept :html, :json
    #
    #     def call(params)
    #       # ...
    #     end
    #   end
    #
    #   # When called with "*/*"              => 200
    #   # When called with "text/html"        => 200
    #   # When called with "application/json" => 200
    #   # When called with "application/xml"  => 406
    def self.accept(*formats)
      @accepted_formats = *formats
      before :enforce_accepted_mime_types
    end

    # Handle the given exception with an HTTP status code.
    #
    # When the exception is raise during #call execution, it will be
    # translated into the associated HTTP status.
    #
    # This is a fine grained control, for a global configuration see
    # Hanami::Action.handled_exceptions
    #
    # @param exception [Hash] the exception class must be the key and the
    #   HTTP status the value of the hash
    #
    # @since 0.1.0
    #
    # @see Hanami::Action.handled_exceptions
    #
    # @example
    #   require 'hanami/controller'
    #
    #   class Show
    #     include Hanami::Action
    #     handle_exception RecordNotFound => 404
    #
    #     def call(params)
    #       # ...
    #       raise RecordNotFound.new
    #     end
    #   end
    #
    #   Show.new.call({id: 1}) # => [404, {}, ['Not Found']]
    def self.handle_exception(exception)
      handled_exceptions.merge!(exception)
    end

    # Callbacks API instance methods
    #
    # @since 0.1.0
    # @api private
    module InstanceMethods
      def initialize(configuration:, **args)
        super(**args)
        @configuration       = configuration
        @accepted_mime_types = Mime.restrict_mime_types(configuration, self.class.accepted_formats)

        # Exceptions
        @handled_exceptions = @configuration.handled_exceptions.merge(self.class.handled_exceptions)
        @handled_exceptions = Hash[
          @handled_exceptions.sort{|(ex1,_),(ex2,_)| ex1.ancestors.include?(ex2) ? -1 : 1 }
        ]

        freeze
      end

      # Implements the Rack/Hanami::Action protocol
      #
      # @since 0.1.0
      # @api private
      def call(env)
        request  = nil
        response = nil
        halted   = catch :halt do
          begin
            params   = self.class.params_class.new(env)
            request  = Hanami::Action::Request.new(env, params)
            response = Hanami::Action::Response.new(action: self.class.name, configuration: configuration, content_type: Mime.calculate_content_type_with_charset(configuration, request, accepted_mime_types), env: env, header: configuration.default_headers)
            _run_before_callbacks(request, response)
            super(request, response)
            _run_after_callbacks(request, response)
          rescue => exception
            _handle_exception(request, response, exception)
          end
        end

        finish(request, response, halted)
      end
    end

    def initialize(**)
    end

    protected

    # Halt the action execution with the given HTTP status code and message.
    #
    # When used, the execution of a callback or of an action is interrupted
    # and the control returns to the framework, that decides how to handle
    # the event.
    #
    # If a message is provided, it sets the response body with the message.
    # Otherwise, it sets the response body with the default message associated
    # to the code (eg 404 will set `"Not Found"`).
    #
    # @param code [Fixnum] a valid HTTP status code
    # @param message [String] the response body
    #
    # @raises [StandardError] if the code isn't valid
    #
    # @since 0.2.0
    #
    # @see Hanami::Controller#handled_exceptions
    # @see Hanami::Action::Throwable#handle_exception
    # @see Hanami::Http::Status:ALL
    #
    # @example Basic usage
    #   require 'hanami/controller'
    #
    #   class Show
    #     def call(params)
    #       halt 404
    #     end
    #   end
    #
    #   # => [404, {}, ["Not Found"]]
    #
    # @example Custom message
    #   require 'hanami/controller'
    #
    #   class Show
    #     def call(params)
    #       halt 404, "This is not the droid you're looking for."
    #     end
    #   end
    #
    #   # => [404, {}, ["This is not the droid you're looking for."]]
    def halt(status, body = nil)
      Halt.call(status, body)
    end

    # @since 0.3.2
    # @api private
    def _requires_no_body?(req, res)
      HTTP_STATUSES_WITHOUT_BODY.include?(res.status) || req.head?
    end

    private

<<<<<<< HEAD
    attr_reader :configuration

    def accepted_mime_types
      @accepted_mime_types || configuration.mime_types
    end

    def enforce_accepted_mime_types(req, *)
      Mime.accepted_mime_type?(req, accepted_mime_types) or halt 406
    end

    attr_reader :handled_exceptions

    def exception_handler(exception)
      handled_exceptions.each do |exception_class, handler|
        return handler if exception.kind_of?(exception_class)
      end

      nil
    end

    # @since 0.2.0
    # @api private
    def _reference_in_rack_errors(req, exception)
      req.env[RACK_EXCEPTION] = exception

      if errors = req.env[RACK_ERRORS]
        errors.write(_dump_exception(exception))
        errors.flush
      end
    end

    # @since 0.2.0
    # @api private
    def _dump_exception(exception)
      [[exception.class, exception.message].compact.join(": "), *exception.backtrace].join("\n\t")
    end

    # @since 0.1.0
    # @api private
    def _handle_exception(req, res, exception)
      handler = exception_handler(exception)

      if handler.nil?
        _reference_in_rack_errors(req, exception)
        raise exception
      end

      instance_exec(
        req,
        res,
        exception,
        &_exception_handler(handler)
      )

      nil
    end

    # @since 0.3.0
    # @api private
    def _exception_handler(handler)
      if respond_to?(handler.to_s, true)
        method(handler)
      else
        ->(*) { halt handler }
      end
    end

    # @since 0.1.0
    # @api private
    def _run_before_callbacks(*args)
      self.class.before_callbacks.run(self, *args)
      nil
    end

    # @since 0.1.0
    # @api private
    def _run_after_callbacks(*args)
      self.class.after_callbacks.run(self, *args)
      nil
    end

    # According to RFC 2616, when a response MUST have an empty body, it only
    # allows Entity Headers.
    #
    # For instance, a <tt>204</tt> doesn't allow <tt>Content-Type</tt> or any
    # other custom header.
    #
    # This restriction is enforced by <tt>Hanami::Action::Head#finish</tt>.
    #
    # However, there are cases that demand to bypass this rule to set meta
    # informations via headers.
    #
    # An example is a <tt>DELETE</tt> request for a JSON API application.
    # It returns a <tt>204</tt> but still wants to specify the rate limit
    # quota via <tt>X-Rate-Limit</tt>.
    #
    # @since 0.5.0
    #
    # @see Hanami::Action::HEAD#finish
    #
    # @example
    #   require 'hanami/controller'
    #
    #   module Books
    #     class Destroy
    #       include Hanami::Action
    #
    #       def call(params)
    #         # ...
    #         self.headers.merge!(
    #           'Last-Modified' => 'Fri, 27 Nov 2015 13:32:36 GMT',
    #           'X-Rate-Limit'  => '4000',
    #           'Content-Type'  => 'application/json',
    #           'X-No-Pass'     => 'true'
    #         )
    #
    #         self.status = 204
    #       end
    #
    #       private
    #
    #       def keep_response_header?(header)
    #         super || header == 'X-Rate-Limit'
    #       end
    #     end
    #   end
    #
    #   # Only the following headers will be sent:
    #   #  * Last-Modified - because we used `super' in the method that respects the HTTP RFC
    #   #  * X-Rate-Limit  - because we explicitely allow it
    #
    #   # Both Content-Type and X-No-Pass are removed because they're not allowed
    def keep_response_header?(header)
      ENTITY_HEADERS.include?(header)
    end

    def format(value)
      case value
      when Symbol
        format = Utils::Kernel.Symbol(value)
        [format, Action::Mime.format_to_mime_type(format, configuration)]
      when String
        [Action::Mime.detect_format(value, configuration), value]
      else
        raise Hanami::Controller::UnknownFormatError.new(value)
      end
=======
    # Raise error when `Hanami::Action::Session` isn't included.
    #
    # To use `session`, include `Hanami::Action::Session`.
    #
    # @raise [Hanami::Controller::MissingSessionError]
    #
    # @since 1.2.0
    def session
      raise Hanami::Controller::MissingSessionError.new(:session)
    end

    # Raise error when `Hanami::Action::Session` isn't included.
    #
    # To use `flash`, include `Hanami::Action::Session`.
    #
    # @raise [Hanami::Controller::MissingSessionError]
    #
    # @since 1.2.0
    def flash
      raise Hanami::Controller::MissingSessionError.new(:flash)
>>>>>>> f3821802
    end

    # Finalize the response
    #
    # This method is abstract and COULD be implemented by included modules in
    # order to prepare their data before the response will be returned to the
    # webserver.
    #
    # @since 0.1.0
    # @api private
    # @abstract
    #
    # @see Hanami::Action::Callable#finish
    # @see Hanami::Action::Session#finish
    # @see Hanami::Action::Cookies#finish
    # @see Hanami::Action::Cache#finish
    # @see Hanami::Action::Head#finish
    def finish(req, res, halted)
      res.status, res.body = *halted unless halted.nil?

      if _requires_no_body?(req, res)
        res.body = nil
        res.headers.select! { |header, _| keep_response_header?(header) }
      end

      res.set_format(Action::Mime.detect_format(res.content_type, configuration))
      res[:params] = req.params
      res[:format] = res.format
      res
    end
  end
end<|MERGE_RESOLUTION|>--- conflicted
+++ resolved
@@ -511,7 +511,6 @@
 
     private
 
-<<<<<<< HEAD
     attr_reader :configuration
 
     def accepted_mime_types
@@ -658,7 +657,8 @@
       else
         raise Hanami::Controller::UnknownFormatError.new(value)
       end
-=======
+    end
+
     # Raise error when `Hanami::Action::Session` isn't included.
     #
     # To use `session`, include `Hanami::Action::Session`.
@@ -679,7 +679,6 @@
     # @since 1.2.0
     def flash
       raise Hanami::Controller::MissingSessionError.new(:flash)
->>>>>>> f3821802
     end
 
     # Finalize the response
