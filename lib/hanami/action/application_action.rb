# frozen_string_literal: true

module Hanami
  class Action
    class ApplicationAction < Module
      attr_reader :provider
      attr_reader :application

      def initialize(provider)
        @provider = provider
        @application = provider.respond_to?(:application) ? provider.application : Hanami.application
      end

      def included(action_class)
        action_class.include InstanceMethods

        define_initialize action_class
        configure_action action_class
        extend_behavior action_class
      end

      def inspect
        "#<#{self.class.name}[#{provider.name}]>"
      end

      private

      def define_initialize(action_class)
        resolve_view = method(:resolve_paired_view)
        resolve_context = method(:resolve_view_context)

        define_method :initialize do |**deps|
          # Conditionally assign these to repsect any explictly auto-injected
          # dependencies provided by the class
          @view ||= deps[:view] || resolve_view.(self.class)
          @view_context ||= deps[:view_context] || resolve_context.()

          super(**deps)
        end
      end

      def resolve_view_context
        identifier = application.config.actions.view_context_identifier

        if provider.key?(identifier)
          provider[identifier]
        elsif application.key?(identifier)
          application[identifier]
        end
      end

      def resolve_paired_view(action_class)
        view_identifiers = application.config.actions.view_name_inferrer.(
          action_name: action_class.name,
          provider: provider
        )

        view_identifiers.detect { |identifier|
          break provider[identifier] if provider.key?(identifier)
        }
      end

      def configure_action(action_class)
        action_class.config.settings.each do |setting|
          application_value = application.config.actions.public_send(:"#{setting}")
          action_class.config.public_send :"#{setting}=", application_value
        end
      end

      def extend_behavior(action_class)
        if application.config.actions.sessions.enabled?
          require "hanami/action/session"
          action_class.include Hanami::Action::Session
        end

        if application.config.actions.csrf_protection
          require "hanami/action/csrf_protection"
          action_class.include Hanami::Action::CSRFProtection
        end

        if application.config.actions.cookies.enabled?
          require "hanami/action/cookies"
          action_class.include Hanami::Action::Cookies
        end
      end

      module InstanceMethods
        attr_reader :view
        attr_reader :view_context

<<<<<<< HEAD
=======
        protected

        def handle(request, response)
          if view
            response.render(view, **request.params, **response.exposures)
          end
        end

>>>>>>> c82d6edc
        private

        def build_response(**options)
          options = options.merge(view_options: method(:view_options))
          super(**options)
        end

        def view_options(req, res)
          {context: view_context&.with(**view_context_options(req, res))}.compact
        end

        def view_context_options(req, res)
          {request: req, response: res}
        end

        # Automatically render the view, if the body hasn't been populated yet
        def finish(req, res, halted)
          res.render(view, **req.params, **res.exposures) if view && res.body.empty?
          super
        end
      end
    end
  end
end<|MERGE_RESOLUTION|>--- conflicted
+++ resolved
@@ -88,19 +88,6 @@
         attr_reader :view
         attr_reader :view_context
 
-<<<<<<< HEAD
-=======
-        protected
-
-        def handle(request, response)
-          if view
-            response.render(view, **request.params, **response.exposures)
-          end
-        end
-
->>>>>>> c82d6edc
-        private
-
         def build_response(**options)
           options = options.merge(view_options: method(:view_options))
           super(**options)
