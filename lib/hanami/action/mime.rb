--- conflicted
+++ resolved
@@ -5,39 +5,13 @@
 module Hanami
   class Action
     module Mime
-<<<<<<< HEAD
-=======
-      # The key that returns accepted mime types from the Rack env
-      #
-      # @since 0.1.0
-      # @api private
-      HTTP_ACCEPT          = 'HTTP_ACCEPT'.freeze
-
-      # The key that returns content mime type from the Rack env
-      #
-      # @since 1.2.0
-      # @api private
-      HTTP_CONTENT_TYPE    = 'CONTENT_TYPE'.freeze
-
-      # The header key to set the mime type of the response
-      #
-      # @since 0.1.0
-      # @api private
-      CONTENT_TYPE         = 'Content-Type'.freeze
-
-      # The default mime type for an incoming HTTP request
-      #
-      # @since 0.1.0
-      # @api private
-      DEFAULT_ACCEPT       = '*/*'.freeze
-
-      # The default mime type that is returned in the response
-      #
-      # @since 0.1.0
-      # @api private
->>>>>>> f3821802
       DEFAULT_CONTENT_TYPE = 'application/octet-stream'.freeze
       DEFAULT_CHARSET      = 'utf-8'.freeze
+      # The header key to set the mime type of the response
+      #
+      # @since 0.1.0
+      # @api private
+      CONTENT_TYPE         = 'Content-Type'.freeze
 
       # Most commom MIME Types used for responses
       #
@@ -108,84 +82,7 @@
           return type if type
         end
 
-<<<<<<< HEAD
         default_response_type(configuration) || default_content_type(configuration) || DEFAULT_CONTENT_TYPE
-=======
-        private
-
-        # Restrict the access to the specified mime type symbols.
-        #
-        # @param formats[Array<Symbol>] one or more symbols representing mime type(s)
-        #
-        # @raise [Hanami::Controller::UnknownFormatError] if the symbol cannot
-        #   be converted into a mime type
-        #
-        # @since 0.1.0
-        #
-        # @see Hanami::Controller::Configuration#format
-        #
-        # @example
-        #   require 'hanami/controller'
-        #
-        #   class Show
-        #     include Hanami::Action
-        #     accept :html, :json
-        #
-        #     def call(params)
-        #       # ...
-        #     end
-        #   end
-        #
-        #   # When called with "*/*"              => 200
-        #   # When called with "text/html"        => 200
-        #   # When called with "application/json" => 200
-        #   # When called with "application/xml"  => 406
-        def accept(*formats)
-          mime_types = formats.map do |format|
-            format_to_mime_type(format)
-          end
-
-          configuration.restrict_mime_types!(mime_types)
-
-          before do
-            unless mime_types.find {|mt| accept?(mt) }
-              halt 406
-            end
-          end
-        end
-
-        # Restrict the payload type to the specified mime type symbols.
-        #
-        # @param formats[Array<Symbol>] one or more symbols representing mime type(s)
-        #
-        # @since 1.2.0
-        #
-        # @example
-        #   require 'hanami/controller'
-        #
-        #   class Upload
-        #     include Hanami::Action
-        #     content_type :json
-        #
-        #     def call(params)
-        #       # ...
-        #     end
-        #   end
-        #
-        #   # When called with "text/html"        => 415
-        #   # When called with "application/json" => 200
-        def content_type(*formats)
-          mime_types = formats.map { |format| format_to_mime_type(format) }
-
-          before do
-            mime_type = @_env[HTTP_CONTENT_TYPE] || default_content_type || DEFAULT_CONTENT_TYPE
-
-            if mime_types.none? {|mt| ::Rack::Mime.match?(mime_type, mt) }
-              halt 415
-            end
-          end
-        end
->>>>>>> f3821802
       end
 
       def self.charset(default_charset)
