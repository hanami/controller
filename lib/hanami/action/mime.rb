--- conflicted
+++ resolved
@@ -71,7 +71,6 @@
         "#{content_type}; charset=#{charset}"
       end
 
-<<<<<<< HEAD
       def self.content_type(configuration, request, accepted_mime_types)
         if request.accept_header?
           type = best_q_match(request.accept, accepted_mime_types, default_content_type(configuration))
@@ -79,45 +78,6 @@
         end
 
         default_response_type(configuration) || default_content_type(configuration) || DEFAULT_CONTENT_TYPE
-=======
-      # The content type that will be automatically set in the response.
-      #
-      # It prefers, in order:
-      #   * Explicit set value (see Hanami::Action::Mime#format=)
-      #   * Weighted value from Accept header based on all known MIME Types:
-      #     - Custom registered MIME Types (see Hanami::Controller::Configuration#format)
-      #   * Configured default content type (see Hanami::Controller::Configuration#default_response_format)
-      #   * Hard-coded default content type (see Hanami::Action::Mime::DEFAULT_CONTENT_TYPE)
-      #
-      # To override the value, use <tt>#format=</tt>
-      #
-      # @return [String] the content type from the request.
-      #
-      # @since 0.1.0
-      #
-      # @see Hanami::Action::Mime#format=
-      # @see Hanami::Configuration#default_request_format
-      # @see Hanami::Action::Mime#default_content_type
-      # @see Hanami::Action::Mime#DEFAULT_CONTENT_TYPE
-      # @see Hanami::Controller::Configuration#format
-      # @see Hanami::Controller::Configuration#default_response_format
-      #
-      # @example
-      #   require 'hanami/controller'
-      #
-      #   class Show
-      #     include Hanami::Action
-      #
-      #     def call(params)
-      #       # ...
-      #       content_type # => 'text/html'
-      #     end
-      #   end
-      def content_type
-        return @content_type unless @content_type.nil?
-        @content_type = content_type_from_accept_header if accept_header?
-        @content_type || default_response_type || default_content_type || DEFAULT_CONTENT_TYPE
->>>>>>> c71c6570
       end
 
       def self.charset(default_charset)
@@ -170,20 +130,9 @@
 
       # private
 
-<<<<<<< HEAD
-      def self.best_q_match(q_value_header, available_mimes, default_content_type)
-        values = ::Rack::Utils.q_values(q_value_header)
-        values = values.map do |req_mime, quality|
-          if req_mime == DEFAULT_ACCEPT
-            # See https://github.com/hanami/controller/issues/167
-            match = default_content_type
-          else
-            match = available_mimes.find { |am| ::Rack::Mime.match?(am, req_mime) }
-          end
-=======
       # Patched version of <tt>Rack::Utils.best_q_match</tt>.
       #
-      # @since 0.4.1
+      # @since x.x.x
       # @api private
       #
       # @see http://www.rubydoc.info/gems/rack/Rack/Utils#best_q_match-class_method
@@ -191,10 +140,9 @@
       # @see https://github.com/hanami/controller/issues/59
       # @see https://github.com/hanami/controller/issues/104
       # @see https://github.com/hanami/controller/issues/275
-      def best_q_match(q_value_header, available_mimes)
+      def self.best_q_match(q_value_header, available_mimes, default_content_type = nil)
         ::Rack::Utils.q_values(q_value_header).each_with_index.map do |(req_mime, quality), index|
           match = available_mimes.find { |am| ::Rack::Mime.match?(am, req_mime) }
->>>>>>> c71c6570
           next unless match
           RequestMimeWeight.new(req_mime, quality, index, match)
         end.compact.max&.format
