--- conflicted
+++ resolved
@@ -16,8 +16,6 @@
 
       private
 
-<<<<<<< HEAD
-=======
       # Container useful to transport data with the HTTP session
       #
       # @return [Hanami::Action::Flash] a Flash instance
@@ -29,59 +27,6 @@
         @flash ||= Flash.new(session)
       end
 
-      # In case of validations errors, preserve those informations after a
-      # redirect.
-      #
-      # @return [void]
-      #
-      # @since 0.3.0
-      # @api private
-      #
-      # @see Hanami::Action::Redirect#redirect_to
-      #
-      # @example
-      #   require 'hanami/controller'
-      #
-      #   module Comments
-      #     class Index
-      #       include Hanami::Action
-      #       include Hanami::Action::Session
-      #
-      #       expose :comments
-      #
-      #       def call(params)
-      #         @comments = CommentRepository.all
-      #       end
-      #     end
-      #
-      #     class Create
-      #       include Hanami::Action
-      #       include Hanami::Action::Session
-      #
-      #       params do
-      #         param :text, type: String, presence: true
-      #       end
-      #
-      #       def call(params)
-      #         comment = Comment.new(params)
-      #         CommentRepository.create(comment) if params.valid?
-      #
-      #         redirect_to '/comments'
-      #       end
-      #     end
-      #   end
-      #
-      #   # The validation errors caused by Comments::Create are available
-      #   # **after the redirect** in the context of Comments::Index.
-      def redirect_to(*args)
-        if params.respond_to?(:valid?)
-          flash[ERRORS_KEY] = errors.to_a unless params.valid?
-        end
-        flash.keep!
-        super
-      end
-
->>>>>>> ea2c8a08
       # Finalize the response
       #
       # @return [void]
