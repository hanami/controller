--- conflicted
+++ resolved
@@ -337,33 +337,26 @@
   end
 end
 
-<<<<<<< HEAD
+class YieldAfterBlockAction < AfterBlockAction
+  after { |req, res| res[:meaning_of_life_params] = req.params }
+
+  def call(*)
+  end
+end
+
+class MissingSessionAction < Hanami::Action
+  def call(*)
+    session
+  end
+end
+
+class MissingFlashAction < Hanami::Action
+  def call(*)
+    flash
+  end
+end
+
 class SessionAction < Hanami::Action
-=======
-class YieldAfterBlockAction < AfterBlockAction
-  expose :meaning_of_life_params
-  before {|params| @meaning_of_life_params = params }
-end
-
-class MissingSessionAction
-  include Hanami::Action
-
-  def call(params)
-    session
-  end
-end
-
-class MissingFlashAction
-  include Hanami::Action
-
-  def call(params)
-    flash
-  end
-end
-
-class SessionAction
-  include Hanami::Action
->>>>>>> f3821802
   include Hanami::Action::Session
 
   def call(req, res)
