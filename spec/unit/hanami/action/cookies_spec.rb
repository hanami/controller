RSpec.describe Hanami::Action do
  describe "#cookies" do
    it "gets cookies" do
      action = GetCookiesAction.new(configuration: configuration)
      response = action.call("HTTP_COOKIE" => "foo=bar")

      expect(response.cookies).to include(foo: "bar")
      expect(response.headers).to eq("Content-Length" => "3", "Content-Type" => "application/octet-stream; charset=utf-8")
      expect(response.body).to    eq(["bar"])
    end

    it "change cookies" do
      action = ChangeCookiesAction.new(configuration: configuration)
      response = action.call("HTTP_COOKIE" => "foo=bar")

      expect(response.cookies).to include(foo: "bar")
      expect(response.headers).to eq("Content-Length" => "3", "Content-Type" => "application/octet-stream; charset=utf-8", "Set-Cookie" => "foo=baz")
      expect(response.body).to    eq(["bar"])
    end

    it "sets cookies" do
      action = SetCookiesAction.new(configuration: configuration)
      response = action.call({})

      expect(response.body).to    eq(["yo"])
      expect(response.headers).to eq("Content-Length" => "2", "Content-Type" => "application/octet-stream; charset=utf-8", "Set-Cookie" => "foo=yum%21")
    end

    it "sets cookies with options" do
      tomorrow = Time.now + 60 * 60 * 24
      action   = SetCookiesWithOptionsAction.new(configuration: configuration, expires: tomorrow)
      response = action.call({})

<<<<<<< HEAD
      expect(response.headers).to eq("Content-Type" => "application/octet-stream; charset=utf-8", "Set-Cookie" => "kukki=yum%21; domain=hanamirb.org; path=/controller; expires=#{tomorrow.gmtime.rfc2822}; secure; HttpOnly")
=======
      expect(headers).to eq("Content-Type" => "application/octet-stream; charset=utf-8", "Set-Cookie" => "kukki=yum%21; domain=hanamirb.org; path=/controller; expires=#{tomorrow.httpdate}; secure; HttpOnly")
>>>>>>> acec98f1
    end

    it "removes cookies" do
      action = RemoveCookiesAction.new(configuration: configuration)
      response = action.call("HTTP_COOKIE" => "foo=bar;rm=me")

<<<<<<< HEAD
      expect(response.headers).to eq("Content-Type" => "application/octet-stream; charset=utf-8", "Set-Cookie" => "rm=; max-age=0; expires=Thu, 01 Jan 1970 00:00:00 -0000")
=======
      expect(headers).to eq("Content-Type" => "application/octet-stream; charset=utf-8", "Set-Cookie" => "rm=; max-age=0; expires=Thu, 01 Jan 1970 00:00:00 GMT")
>>>>>>> acec98f1
    end

    it "iterates cookies" do
      action = IterateCookiesAction.new(configuration: configuration)
      response = action.call("HTTP_COOKIE" => "foo=bar;hello=world")

      expect(response.body).to eq(["'foo' has value 'bar', 'hello' has value 'world'"])
    end

    describe "with default cookies" do
      let(:configuration) do
        Hanami::Controller::Configuration.new do |config|
          config.cookies = { domain: "hanamirb.org", path: "/controller", secure: true, httponly: true }
        end
      end

      it "gets default cookies" do
        action = GetDefaultCookiesAction.new(configuration: configuration)

        response = action.call({})
        expect(response.headers).to eq("Content-Length" => "0", "Content-Type" => "application/octet-stream; charset=utf-8", "Set-Cookie" => "bar=foo; domain=hanamirb.org; path=/controller; secure; HttpOnly")
      end

      it "overwritten cookies values are respected" do
        action = GetOverwrittenCookiesAction.new(configuration: configuration)

        response = action.call({})
        expect(response.headers).to eq("Content-Length" => "0", "Content-Type" => "application/octet-stream; charset=utf-8", "Set-Cookie" => "bar=foo; domain=hanamirb.com; path=/action")
      end
    end

    describe "with max_age option and without expires option" do
      it "automatically set expires option" do
        now = Time.now
        expect(Time).to receive(:now).at_least(2).and_return(now)

        action = GetAutomaticallyExpiresCookiesAction.new(configuration: configuration)
        response = action.call({})
        max_age = 120
<<<<<<< HEAD
        expect(response.headers["Set-Cookie"]).to include("max-age=#{max_age}")
        expect(response.headers["Set-Cookie"]).to include("expires=#{(Time.now + max_age).gmtime.rfc2822}")
=======
        expect(headers["Set-Cookie"]).to include("max-age=#{max_age}")
        expect(headers["Set-Cookie"]).to include("expires=#{(Time.now + max_age).httpdate}")
>>>>>>> acec98f1
      end
    end
  end
end<|MERGE_RESOLUTION|>--- conflicted
+++ resolved
@@ -31,22 +31,14 @@
       action   = SetCookiesWithOptionsAction.new(configuration: configuration, expires: tomorrow)
       response = action.call({})
 
-<<<<<<< HEAD
-      expect(response.headers).to eq("Content-Type" => "application/octet-stream; charset=utf-8", "Set-Cookie" => "kukki=yum%21; domain=hanamirb.org; path=/controller; expires=#{tomorrow.gmtime.rfc2822}; secure; HttpOnly")
-=======
-      expect(headers).to eq("Content-Type" => "application/octet-stream; charset=utf-8", "Set-Cookie" => "kukki=yum%21; domain=hanamirb.org; path=/controller; expires=#{tomorrow.httpdate}; secure; HttpOnly")
->>>>>>> acec98f1
+      expect(response.headers).to eq("Content-Type" => "application/octet-stream; charset=utf-8", "Set-Cookie" => "kukki=yum%21; domain=hanamirb.org; path=/controller; expires=#{tomorrow.httpdate}; secure; HttpOnly")
     end
 
     it "removes cookies" do
       action = RemoveCookiesAction.new(configuration: configuration)
       response = action.call("HTTP_COOKIE" => "foo=bar;rm=me")
 
-<<<<<<< HEAD
-      expect(response.headers).to eq("Content-Type" => "application/octet-stream; charset=utf-8", "Set-Cookie" => "rm=; max-age=0; expires=Thu, 01 Jan 1970 00:00:00 -0000")
-=======
-      expect(headers).to eq("Content-Type" => "application/octet-stream; charset=utf-8", "Set-Cookie" => "rm=; max-age=0; expires=Thu, 01 Jan 1970 00:00:00 GMT")
->>>>>>> acec98f1
+      expect(response.headers).to eq("Content-Type" => "application/octet-stream; charset=utf-8", "Set-Cookie" => "rm=; max-age=0; expires=Thu, 01 Jan 1970 00:00:00 GMT")
     end
 
     it "iterates cookies" do
@@ -86,13 +78,8 @@
         action = GetAutomaticallyExpiresCookiesAction.new(configuration: configuration)
         response = action.call({})
         max_age = 120
-<<<<<<< HEAD
         expect(response.headers["Set-Cookie"]).to include("max-age=#{max_age}")
-        expect(response.headers["Set-Cookie"]).to include("expires=#{(Time.now + max_age).gmtime.rfc2822}")
-=======
-        expect(headers["Set-Cookie"]).to include("max-age=#{max_age}")
-        expect(headers["Set-Cookie"]).to include("expires=#{(Time.now + max_age).httpdate}")
->>>>>>> acec98f1
+        expect(response.headers["Set-Cookie"]).to include("expires=#{(Time.now + max_age).httpdate}")
       end
     end
   end
