require 'hanami/action/request'

RSpec.describe Hanami::Action::Request do
  describe '#body' do
    it 'exposes the raw body of the request' do
      body    = build_request(input: 'This is the body').body
      content = body.read

      expect(content).to eq('This is the body')
    end
  end

  describe '#script_name' do
    it 'gets the script name of a mounted app' do
      expect(build_request(script_name: '/app').script_name).to eq('/app')
    end
  end

  describe '#path_info' do
    it 'gets the requested path' do
      expect(build_request.path_info).to eq('/foo')
    end
  end

  describe '#request_method' do
    it 'gets the request method' do
      expect(build_request.request_method).to eq('GET')
    end
  end

  describe '#query_string' do
    it 'gets the raw query string' do
      expect(build_request.query_string).to eq('q=bar')
    end
  end

  describe '#content_length' do
    it 'gets the length of the body' do
      expect(build_request(input: '123').content_length).to eq('3')
    end
  end

  describe '#scheme' do
    it 'gets the request scheme' do
      expect(build_request.scheme).to eq('http')
    end
  end

  describe '#ssl?' do
    it 'answers if ssl is used' do
      expect(build_request.ssl?).to be(false)
    end
  end

  describe '#host_with_port' do
<<<<<<< HEAD
    context 'standard HTTP port' do
      it 'gets host only' do
        expect(build_request.host_with_port).to eq('example.com')
      end
    end

    context 'non-standard port' do
      it 'gets host and port' do
        request = described_class.new(Rack::MockRequest.env_for('http://example.com:81/foo?q=bar', {}), {})
        expect(request.host_with_port).to eq('example.com:81')
      end
=======
    it 'gets host and port' do
      expect(build_request.host_with_port).to eq('example.com')
      expect(build_request('url' => 'http://localhost:8080/foo').host_with_port).to eq('localhost:8080')
>>>>>>> 2fd7292d
    end
  end

  describe '#port' do
    it 'gets the port' do
      expect(build_request.port).to be(80)
    end
  end

  describe '#host' do
    it 'gets the host' do
      expect(build_request.host).to eq('example.com')
    end
  end

  describe 'request method boolean methods' do
    it 'answers correctly' do
      request = build_request
      %i(delete? head? options? patch? post? put? trace? xhr?).each do |method|
        expect(request.send(method)).to be(false)
      end
      expect(request.get?).to be(true)
    end
  end

  describe '#referer' do
    it 'gets the HTTP_REFERER' do
      request = build_request('HTTP_REFERER' => 'http://host.com/path')
      expect(request.referer).to eq('http://host.com/path')
    end
  end

  describe '#user_agent' do
    it 'gets the value of HTTP_USER_AGENT' do
      request = build_request('HTTP_USER_AGENT' => 'Chrome')
      expect(request.user_agent).to eq('Chrome')
    end
  end

  describe '#base_url' do
    it 'gets the base url' do
      expect(build_request.base_url).to eq('http://example.com')
    end
  end

  describe '#url' do
    it 'gets the full request url' do
      expect(build_request.url).to eq('http://example.com/foo?q=bar')
    end
  end

  describe '#path' do
    it 'gets the request path' do
      expect(build_request.path).to eq('/foo')
    end
  end

  describe '#fullpath' do
    it 'gets the path and query' do
      expect(build_request.fullpath).to eq('/foo?q=bar')
    end
  end

  describe '#accept_encoding' do
    it 'gets the value and quality of accepted encodings' do
      request = build_request('HTTP_ACCEPT_ENCODING' => 'gzip, deflate;q=0.6')
      expect(request.accept_encoding).to eq([['gzip', 1], ['deflate', 0.6]])
    end
  end

  describe '#accept_language' do
    it 'gets the value and quality of accepted languages' do
      request = build_request('HTTP_ACCEPT_LANGUAGE' => 'da, en;q=0.6')
      expect(request.accept_language).to eq([['da', 1], ['en', 0.6]])
    end
  end

  describe '#ip' do
    it 'gets the request ip' do
      request = build_request('REMOTE_ADDR' => '123.123.123.123')
      expect(request.ip).to eq('123.123.123.123')
    end
  end

  describe 'request methods that are implemented elsewhere' do
    it 'should reject with a NotImplementedError' do
      methods = %i(
        content_type
        update_param
        delete_param
        []
        []=
        values_at
      )
      request = described_class.new({}, {})
      methods.each do |method|
        expect { request.send(method) }.to raise_error(NotImplementedError)
      end
    end
  end

  private

  def build_request(attributes = {})
    url = attributes.delete('url') || 'http://example.com/foo?q=bar'
    env = Rack::MockRequest.env_for(url, attributes)
    described_class.new(env, {})
  end
end<|MERGE_RESOLUTION|>--- conflicted
+++ resolved
@@ -53,7 +53,6 @@
   end
 
   describe '#host_with_port' do
-<<<<<<< HEAD
     context 'standard HTTP port' do
       it 'gets host only' do
         expect(build_request.host_with_port).to eq('example.com')
@@ -65,11 +64,6 @@
         request = described_class.new(Rack::MockRequest.env_for('http://example.com:81/foo?q=bar', {}), {})
         expect(request.host_with_port).to eq('example.com:81')
       end
-=======
-    it 'gets host and port' do
-      expect(build_request.host_with_port).to eq('example.com')
-      expect(build_request('url' => 'http://localhost:8080/foo').host_with_port).to eq('localhost:8080')
->>>>>>> 2fd7292d
     end
   end
 
