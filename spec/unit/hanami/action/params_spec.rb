--- conflicted
+++ resolved
@@ -126,15 +126,9 @@
         end
 
         context "with Hanami::Router" do
-<<<<<<< HEAD
           it "returns only the listed params" do
             response = action.call('router.params' => { id: 23, another: 'x' })
             expect(response.body).to eq([%({:id=>23})])
-=======
-          it "returns all the params coming from the router, even if NOT whitelisted" do
-            response = action.call("router.params" => {id: 23, another: "x"})
-            expect(response.body).to eq([%({:id=>23, :another=>"x"})])
->>>>>>> 32825e18
           end
         end
       end
@@ -162,15 +156,9 @@
         end
 
         context "with Hanami::Router" do
-<<<<<<< HEAD
           it "returns only the listed params" do
             response = action.call('router.params' => { username: 'jodosha', y: 'x' })
             expect(response.body).to eq([%({:username=>"jodosha"})])
-=======
-          it "returns all the router params, even if NOT whitelisted" do
-            response = action.call("router.params" => {username: "jodosha", y: "x"})
-            expect(response.body).to eq([%({:username=>"jodosha", :y=>"x"})])
->>>>>>> 32825e18
           end
         end
       end
