--- conflicted
+++ resolved
@@ -41,17 +41,10 @@
         Tempfile.create('multipart-upload') do |upload|
           response = action.call('id' => '1', 'unknown' => '2', 'upload' => upload, '_csrf_token' => '3')
 
-<<<<<<< HEAD
-          expect(response[:params][:id]).to          eq('1')
+          expect(response[:params][:id]).to          eq(1)
           expect(response[:params][:unknown]).to     be(nil)
           expect(response[:params][:upload]).to      eq(upload)
           expect(response[:params][:_csrf_token]).to eq('3')
-=======
-          expect(action.params[:id]).to          eq(1)
-          expect(action.params[:unknown]).to     be(nil)
-          expect(action.params[:upload]).to      eq(upload)
-          expect(action.params[:_csrf_token]).to eq('3')
->>>>>>> 606ac5b5
 
           expect(response[:params].raw.fetch('id')).to          eq('1')
           expect(response[:params].raw.fetch('unknown')).to     eq('2')
@@ -125,12 +118,8 @@
 
           it "doesn't filter _csrf_token" do
             response = Rack::MockRequest.new(action).request('PATCH', "?id=1", params: { _csrf_token: 'def', x: { foo: 'bar' } })
-<<<<<<< HEAD
-            expect(response.body).to match(%({:_csrf_token=>"def", :id=>"1"}))
-=======
             expect(response.body).to match(%(:_csrf_token=>"def"))
             expect(response.body).to match(%(:id=>1))
->>>>>>> 606ac5b5
           end
         end
 
