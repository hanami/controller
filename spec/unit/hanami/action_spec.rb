--- conflicted
+++ resolved
@@ -1,3 +1,5 @@
+# frozen_string_literal: true
+
 require "hanami/devtools/unit"
 
 RSpec.describe Hanami::Action do
@@ -98,49 +100,10 @@
       end
 
       action = action_class.new(configuration: configuration)
-      env = Rack::MockRequest.env_for('http://example.com/foo')
-<<<<<<< HEAD
+      env = Rack::MockRequest.env_for("http://example.com/foo")
       response = action.call(env)
-=======
-      action.call(env)
 
-      request = action.req
-      expect(request.path).to eq('/foo')
-    end
-  end
-
-  describe "#parsed_request_body" do
-    it "exposes the body of the request parsed by router body parsers", silence_deprecations: true do
-      action_class = Class.new do
-        include Hanami::Action
-
-        expose :request_body
-
-        def call(_)
-          @request_body = parsed_request_body
-        end
-      end
->>>>>>> ea2c8a08
-
-      expect(response[:request].path).to eq('/foo')
-    end
-
-    it "shows deprecation message" do
-      action_class = Class.new do
-        include Hanami::Action
-
-        expose :request_body
-
-        def call(_)
-          @request_body = parsed_request_body
-        end
-      end
-
-      action = action_class.new
-      env = Rack::MockRequest.env_for('http://example.com/foo',
-                                      'router.parsed_body' => { 'a' => 'foo' })
-
-      expect { action.call(env) }.to output(/#parsed_request_body is deprecated and it will be removed in future versions/).to_stderr
+      expect(response[:request].path).to eq("/foo")
     end
   end
 
