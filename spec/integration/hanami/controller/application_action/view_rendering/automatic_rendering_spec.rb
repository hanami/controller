require "hanami"

RSpec.describe "Application actions / View rendering / Automatic rendering", :application_integration do
  it "Renders a view automatically, passing all params and exposures" do
    within_app do
      write "slices/main/actions/test.rb", <<~RUBY
        require "hanami/action"

        module Main
          module Actions
            class Test < Hanami::Action
              def handle(req, res)
                res[:favorite_number] = 123
<<<<<<< HEAD
=======
                super
>>>>>>> c82d6edc
              end
            end
          end
        end
      RUBY

      write "slices/main/views/test.rb", <<~RUBY
        module Main
          module Views
            class Test < Main::View
              expose :name, :favorite_number
            end
          end
        end
      RUBY

      write "slices/main/web/templates/test.html.slim", <<~'SLIM'
        h1 Hello, #{name}. Your favorite number is #{favorite_number}, right?
      SLIM

      require "hanami/init"

      action = Main::Slice["actions.test"]
      response = action.(name: "Jennifer")
      rendered = response.body[0]

      expect(rendered).to eq "<html><body><h1>Hello, Jennifer. Your favorite number is 123, right?</h1></body></html>"
      expect(response.status).to eq 200
    end
  end

  it "Doesn't render view automatically when body is already assigned" do
    within_app do
      write "slices/main/lib/main/actions/test.rb", <<~RUBY
        require "hanami/action"

        module Main
          module Actions
            class Test < Hanami::Action
              def handle(req, res)
                res.body = "200: Okay okay okay"
              end
            end
          end
        end
      RUBY

      write "slices/main/lib/main/views/test.rb", <<~RUBY
        module Main
          module Views
            class Test < Main::View
              expose :name, :favorite_number
            end
          end
        end
      RUBY

      write "slices/main/web/templates/test.html.slim", <<~'SLIM'
        h1 Hello, #{name}. Your favorite number is #{favorite_number}, right?
      SLIM

      require "hanami/init"

      action = Main::Slice["actions.test"]
      response = action.(name: "Jennifer")
      rendered = response.body[0]

      expect(rendered).to eq "200: Okay okay okay"
      expect(response.status).to eq 200
    end
  end

  it "Doesn't render view automatically when halt is called" do
    within_app do
      write "slices/main/lib/main/actions/test.rb", <<~RUBY
        require "hanami/action"

        module Main
          module Actions
            class Test < Hanami::Action
              def handle(req, res)
                halt 404
              end
            end
          end
        end
      RUBY

      write "slices/main/lib/main/views/test.rb", <<~RUBY
        module Main
          module Views
            class Test < Main::View
              expose :name, :favorite_number
            end
          end
        end
      RUBY

      write "slices/main/web/templates/test.html.slim", <<~'SLIM'
        h1 Hello, #{name}. Your favorite number is #{favorite_number}, right?
      SLIM

      require "hanami/init"

      action = Main::Slice["actions.test"]
      response = action.(name: "Jennifer")
      rendered = response.body[0]

      expect(rendered).to eq "Not Found"
      expect(response.status).to eq 404
    end
  end

  it "Does not render if no view is available" do
    within_app do
      write "slices/main/actions/test.rb", <<~RUBY
        require "hanami/action"

        module Main
          module Actions
            class Test < Hanami::Action
            end
          end
        end
      RUBY

      require "hanami/init"

      action = Main::Slice["actions.test"]
      response = action.({})
      expect(response.body).to eq []
      expect(response.status).to eq 200
    end
  end

  def within_app
    with_tmp_directory(Dir.mktmpdir) do
      write "config/application.rb", <<~RUBY
        require "hanami"

        module TestApp
          class Application < Hanami::Application
          end
        end
      RUBY

      write "slices/main/lib/view.rb", <<~RUBY
        # auto_register: false

        require "hanami/view"

        module Main
          class View < Hanami::View
          end
        end
      RUBY

      write "slices/main/web/templates/layouts/application.html.slim", <<~SLIM
        html
          body
            == yield
      SLIM

      yield
    end
  end
end<|MERGE_RESOLUTION|>--- conflicted
+++ resolved
@@ -3,7 +3,7 @@
 RSpec.describe "Application actions / View rendering / Automatic rendering", :application_integration do
   it "Renders a view automatically, passing all params and exposures" do
     within_app do
-      write "slices/main/actions/test.rb", <<~RUBY
+      write "slices/main/lib/actions/test.rb", <<~RUBY
         require "hanami/action"
 
         module Main
@@ -11,17 +11,13 @@
             class Test < Hanami::Action
               def handle(req, res)
                 res[:favorite_number] = 123
-<<<<<<< HEAD
-=======
-                super
->>>>>>> c82d6edc
               end
             end
           end
         end
       RUBY
 
-      write "slices/main/views/test.rb", <<~RUBY
+      write "slices/main/lib/views/test.rb", <<~RUBY
         module Main
           module Views
             class Test < Main::View
@@ -48,7 +44,7 @@
 
   it "Doesn't render view automatically when body is already assigned" do
     within_app do
-      write "slices/main/lib/main/actions/test.rb", <<~RUBY
+      write "slices/main/lib/actions/test.rb", <<~RUBY
         require "hanami/action"
 
         module Main
@@ -62,7 +58,7 @@
         end
       RUBY
 
-      write "slices/main/lib/main/views/test.rb", <<~RUBY
+      write "slices/main/lib/views/test.rb", <<~RUBY
         module Main
           module Views
             class Test < Main::View
@@ -89,7 +85,7 @@
 
   it "Doesn't render view automatically when halt is called" do
     within_app do
-      write "slices/main/lib/main/actions/test.rb", <<~RUBY
+      write "slices/main/lib/actions/test.rb", <<~RUBY
         require "hanami/action"
 
         module Main
@@ -103,7 +99,7 @@
         end
       RUBY
 
-      write "slices/main/lib/main/views/test.rb", <<~RUBY
+      write "slices/main/lib/views/test.rb", <<~RUBY
         module Main
           module Views
             class Test < Main::View
