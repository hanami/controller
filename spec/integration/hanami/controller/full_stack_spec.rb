--- conflicted
+++ resolved
@@ -21,13 +21,8 @@
   it "only allows entity headers if the request is HEAD" do
     head "/head", {}, "HTTP_ACCEPT" => "text/html"
 
-<<<<<<< HEAD
-    expect(last_response.body).to_not be_empty
-    expect(last_response.headers).to_not have_key("X-Renderable")
-=======
     expect(last_response.body).to be_empty
     expect(last_response.headers.keys).to_not include("X-Renderable")
->>>>>>> 2fd7292d
   end
 
   it "in case of redirect and invalid params, it passes errors in session and then deletes them" do
