<<<<<<< HEAD
=======
require 'hanami/router'

MimeRoutes = Hanami::Router.new do
  get '/',                   to: 'mimes#default'
  get '/custom',             to: 'mimes#custom'
  get '/configuration',      to: 'mimes#configuration'
  get '/accept',             to: 'mimes#accept'
  get '/restricted',         to: 'mimes#restricted'
  get '/latin',              to: 'mimes#latin'
  get '/nocontent',          to: 'mimes#no_content'
  get '/response',           to: 'mimes#default_response'
  get '/overwritten_format', to: 'mimes#override_default_response'
  get '/custom_from_accept', to: 'mimes#custom_from_accept'
  get '/default_and_accept', to: 'mimes#default_and_accept'
end

module Mimes
  class Default
    include Hanami::Action

    def call(_params)
      self.body = format
    end
  end

  class Configuration
    include Hanami::Action

    configuration.default_request_format :html
    configuration.default_charset 'ISO-8859-1'

    def call(_params)
      self.body = format
    end
  end

  class Custom
    include Hanami::Action

    def call(_params)
      self.format = :xml
      self.body   = format
    end
  end

  class Latin
    include Hanami::Action

    def call(_params)
      self.charset = 'latin1'
      self.format  = :html
      self.body    = format
    end
  end

  class Accept
    include Hanami::Action

    def call(_params)
      headers['X-AcceptDefault'] = accept?('application/octet-stream').to_s
      headers['X-AcceptHtml']    = accept?('text/html').to_s
      headers['X-AcceptXml']     = accept?('application/xml').to_s
      headers['X-AcceptJson']    = accept?('text/json').to_s

      self.body = format
    end
  end

  class CustomFromAccept
    include Hanami::Action

    configuration.format custom: 'application/custom'
    accept :json, :custom

    def call(_params)
      self.body = format
    end
  end

  class Restricted
    include Hanami::Action

    configuration.format custom: 'application/custom'
    accept :html, :json, :custom

    def call(_params)
      self.body = format.to_s
    end
  end

  class NoContent
    include Hanami::Action

    def call(_params)
      self.status = 204
    end
  end

  class DefaultResponse
    include Hanami::Action

    configuration.default_request_format :html
    configuration.default_response_format :json

    def call(_params)
      self.body = configuration.default_request_format
    end
  end

  class OverrideDefaultResponse
    include Hanami::Action

    configuration.default_response_format :json

    def call(_params)
      self.format = :xml
    end
  end

  class DefaultAndAccept
    include Hanami::Action
    configuration.default_request_format :html
    accept :json

    def call(params)
      self.body = format.to_s
    end
  end
end

>>>>>>> c71c6570
RSpec.describe 'MIME Type' do
  describe "Content type" do
    let(:app) { Rack::MockRequest.new(Mimes::Application.new) }

    it 'fallbacks to the default "Content-Type" header when the request is lacking of this information' do
      response = app.get("/")
      expect(response.headers["Content-Type"]).to eq("application/octet-stream; charset=utf-8")
      expect(response.body).to                    eq("all")
    end

    it 'returns the specified "Content-Type" header' do
      response = app.get("/custom")
      expect(response.headers["Content-Type"]).to eq("application/xml; charset=utf-8")
      expect(response.body).to                    eq("xml")
    end

    it "returns the custom charser header" do
      response = app.get("/latin")
      expect(response.headers["Content-Type"]).to eq("text/html; charset=latin1")
      expect(response.body).to                    eq("html")
    end

    it "allows to override default_response_format" do
      response = app.get("/overwritten_format")
      expect(response.headers["Content-Type"]).to eq("application/xml; charset=utf-8")
    end

    # FIXME: Review if this test must be in place
    xit 'does not produce a "Content-Type" header when the request has a 204 No Content status' do
      response = app.get("/nocontent")
      expect(response.headers).to_not have_key("Content-Type")
      expect(response.body).to        eq("")
    end

    context "when Accept is sent" do
      it 'sets "Content-Type" header according to wildcard value' do
        response = app.get("/", "HTTP_ACCEPT" => "*/*")
        expect(response.headers["Content-Type"]).to eq("application/octet-stream; charset=utf-8")
        expect(response.body).to                    eq("all")
      end

      it 'sets "Content-Type" header according to exact value' do
        response = app.get("/custom_from_accept", "HTTP_ACCEPT" => "application/custom")
        expect(response.headers["Content-Type"]).to eq("application/custom; charset=utf-8")
        expect(response.body).to                    eq("custom")
      end

      it 'sets "Content-Type" header according to weighted value' do
        response = app.get("/custom_from_accept", "HTTP_ACCEPT" => "application/custom;q=0.9,application/json;q=0.5")
        expect(response.headers["Content-Type"]).to eq("application/custom; charset=utf-8")
        expect(response.body).to                    eq("custom")
      end

      it 'sets "Content-Type" header according to weighted, unordered value' do
        response = app.get("/custom_from_accept", "HTTP_ACCEPT" => "application/custom;q=0.1, application/json;q=0.5")
        expect(response.headers["Content-Type"]).to eq("application/json; charset=utf-8")
        expect(response.body).to                    eq("json")
      end

      it 'sets "Content-Type" header according to exact and weighted value' do
        response = app.get("/", "HTTP_ACCEPT" => "text/html,application/xhtml+xml,application/xml;q=0.9,*/*;q=0.8")
        expect(response.headers["Content-Type"]).to eq("text/html; charset=utf-8")
        expect(response.body).to                    eq("html")
      end

      it 'sets "Content-Type" header according to quality scale value' do
        response = app.get("/", "HTTP_ACCEPT" => "application/json;q=0.6,application/xml;q=0.9,*/*;q=0.8")
        expect(response.headers["Content-Type"]).to eq("application/xml; charset=utf-8")
        expect(response.body).to                    eq("xml")
      end
    end
  end

  describe "Accept" do
    let(:app)      { Rack::MockRequest.new(Mimes::Application.new) }
    let(:response) { app.get("/accept", "HTTP_ACCEPT" => accept) }

    context "when Accept is missing" do
      let(:accept) { nil }

      it "accepts all" do
        expect(response.headers["X-AcceptDefault"]).to eq("true")
        expect(response.headers["X-AcceptHtml"]).to    eq("true")
        expect(response.headers["X-AcceptXml"]).to     eq("true")
        expect(response.headers["X-AcceptJson"]).to    eq("true")
        expect(response.body).to                       eq("all")
      end
    end

    context "when Accept is sent" do
      context 'when "*/*"' do
        let(:accept) { "*/*" }

        it "accepts all" do
          expect(response.headers["X-AcceptDefault"]).to eq("true")
          expect(response.headers["X-AcceptHtml"]).to    eq("true")
          expect(response.headers["X-AcceptXml"]).to     eq("true")
          expect(response.headers["X-AcceptJson"]).to    eq("true")
          expect(response.body).to                       eq("all")
        end
      end

      context 'when "text/html"' do
        let(:accept) { "text/html" }

        it "accepts selected mime types" do
          expect(response.headers["X-AcceptDefault"]).to eq("false")
          expect(response.headers["X-AcceptHtml"]).to    eq("true")
          expect(response.headers["X-AcceptXml"]).to     eq("false")
          expect(response.headers["X-AcceptJson"]).to    eq("false")
          expect(response.body).to                       eq("html")
        end
      end

      context "when weighted" do
        let(:accept) { "text/html,application/xhtml+xml,application/xml;q=0.9" }

        it "accepts selected mime types" do
          expect(response.headers["X-AcceptDefault"]).to eq("false")
          expect(response.headers["X-AcceptHtml"]).to    eq("true")
          expect(response.headers["X-AcceptXml"]).to     eq("true")
          expect(response.headers["X-AcceptJson"]).to    eq("false")
          expect(response.body).to                       eq("html")
        end
      end

      context 'applies the weighting mechanism for media ranges' do
        let(:accept) { "text/*,application/json,text/html,*/*" }

        it "accepts selected mime types" do
          expect(response.headers["X-AcceptDefault"]).to eq("true")
          expect(response.headers["X-AcceptHtml"]).to    eq("true")
          expect(response.headers["X-AcceptXml"]).to     eq("true")
          expect(response.headers["X-AcceptJson"]).to    eq("true")
          expect(response.body).to                       eq("json")
        end
      end
    end
  end

  describe "Restricted Accept" do
    let(:app)      { Rack::MockRequest.new(Mimes::Application.new) }
    let(:response) { app.get("/restricted", "HTTP_ACCEPT" => accept) }

    context "when Accept is missing" do
      let(:accept) { nil }

      it "returns the mime type according to the application defined policy" do
        expect(response.status).to be(200)
        expect(response.body).to   eq("all")
      end
    end

    context "when Accept is sent" do
      context 'when "*/*"' do
        let(:accept) { "*/*" }

        it "returns the mime type according to the application defined policy" do
          expect(response.status).to be(200)
          expect(response.body).to   eq("all")
        end
      end

      context "when accepted" do
        let(:accept) { "text/html" }

        it "accepts selected MIME Types" do
          expect(response.status).to be(200)
          expect(response.body).to   eq("html")
        end
      end

      context "when custom MIME Type" do
        let(:accept) { "application/custom" }

        it "accepts selected mime types" do
          expect(response.status).to be(200)
          expect(response.body).to   eq("custom")
        end
      end

      context "when not accepted" do
        let(:accept) { "application/xml" }

        it "accepts selected MIME Types" do
          expect(response.status).to be(406)
        end
      end

      context "when weighted" do
        context "with an accepted format as first choice" do
          let(:accept) { "text/html,application/xhtml+xml,application/xml;q=0.9" }

          it "accepts selected mime types" do
            expect(response.status).to be(200)
            expect(response.body).to   eq("html")
          end
        end

        context "with an accepted format as last choice" do
          let(:accept) { "text/xml,application/xml,application/xhtml+xml,text/html;q=0.9,text/plain;q=0.8,*/*;q=0.5" }

          it "accepts selected mime types" do
            expect(response.status).to be(200)
            expect(response.body).to   eq("html")
          end
        end

        # See https://github.com/hanami/controller/issues/225
        context "with an accepted format and default request format" do
          let(:accept) { "text/*,application/json,text/html,*/*" }
          let(:response) { app.get("/default_and_accept", "HTTP_ACCEPT" => accept) }

          it "defaults to the accepted format" do
            expect(response.status).to be(200)
            expect(response.body).to eq('json')
          end
        end
      end
    end
  end
end<|MERGE_RESOLUTION|>--- conflicted
+++ resolved
@@ -1,136 +1,3 @@
-<<<<<<< HEAD
-=======
-require 'hanami/router'
-
-MimeRoutes = Hanami::Router.new do
-  get '/',                   to: 'mimes#default'
-  get '/custom',             to: 'mimes#custom'
-  get '/configuration',      to: 'mimes#configuration'
-  get '/accept',             to: 'mimes#accept'
-  get '/restricted',         to: 'mimes#restricted'
-  get '/latin',              to: 'mimes#latin'
-  get '/nocontent',          to: 'mimes#no_content'
-  get '/response',           to: 'mimes#default_response'
-  get '/overwritten_format', to: 'mimes#override_default_response'
-  get '/custom_from_accept', to: 'mimes#custom_from_accept'
-  get '/default_and_accept', to: 'mimes#default_and_accept'
-end
-
-module Mimes
-  class Default
-    include Hanami::Action
-
-    def call(_params)
-      self.body = format
-    end
-  end
-
-  class Configuration
-    include Hanami::Action
-
-    configuration.default_request_format :html
-    configuration.default_charset 'ISO-8859-1'
-
-    def call(_params)
-      self.body = format
-    end
-  end
-
-  class Custom
-    include Hanami::Action
-
-    def call(_params)
-      self.format = :xml
-      self.body   = format
-    end
-  end
-
-  class Latin
-    include Hanami::Action
-
-    def call(_params)
-      self.charset = 'latin1'
-      self.format  = :html
-      self.body    = format
-    end
-  end
-
-  class Accept
-    include Hanami::Action
-
-    def call(_params)
-      headers['X-AcceptDefault'] = accept?('application/octet-stream').to_s
-      headers['X-AcceptHtml']    = accept?('text/html').to_s
-      headers['X-AcceptXml']     = accept?('application/xml').to_s
-      headers['X-AcceptJson']    = accept?('text/json').to_s
-
-      self.body = format
-    end
-  end
-
-  class CustomFromAccept
-    include Hanami::Action
-
-    configuration.format custom: 'application/custom'
-    accept :json, :custom
-
-    def call(_params)
-      self.body = format
-    end
-  end
-
-  class Restricted
-    include Hanami::Action
-
-    configuration.format custom: 'application/custom'
-    accept :html, :json, :custom
-
-    def call(_params)
-      self.body = format.to_s
-    end
-  end
-
-  class NoContent
-    include Hanami::Action
-
-    def call(_params)
-      self.status = 204
-    end
-  end
-
-  class DefaultResponse
-    include Hanami::Action
-
-    configuration.default_request_format :html
-    configuration.default_response_format :json
-
-    def call(_params)
-      self.body = configuration.default_request_format
-    end
-  end
-
-  class OverrideDefaultResponse
-    include Hanami::Action
-
-    configuration.default_response_format :json
-
-    def call(_params)
-      self.format = :xml
-    end
-  end
-
-  class DefaultAndAccept
-    include Hanami::Action
-    configuration.default_request_format :html
-    accept :json
-
-    def call(params)
-      self.body = format.to_s
-    end
-  end
-end
-
->>>>>>> c71c6570
 RSpec.describe 'MIME Type' do
   describe "Content type" do
     let(:app) { Rack::MockRequest.new(Mimes::Application.new) }
